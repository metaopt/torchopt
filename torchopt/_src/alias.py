--- conflicted
+++ resolved
@@ -218,7 +218,7 @@
             if momentum is not None and momentum != 0.0
             else base.identity()
         ),
-<<<<<<< HEAD
+        _scale_by_lr(lr, maximize=maximize),
     )
 
 
@@ -286,7 +286,4 @@
         ),
         transform.add_decayed_weights(weight_decay, mask),
         _scale_by_lr(lr),
-=======
-        _scale_by_lr(lr, maximize=maximize),
->>>>>>> 9b3a1186
     )