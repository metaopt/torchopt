--- conflicted
+++ resolved
@@ -41,11 +41,7 @@
     def init_fn(_):
         return ClipState()
 
-<<<<<<< HEAD
-    def update_fn(updates, state, inplace=True, params=None):  # pylint: disable=unused-argument
-=======
     def update_fn(updates, state, *, params=None, inplace=True):  # pylint: disable=unused-argument
->>>>>>> 5242e66d
         available_updates = []
         for g in updates:
             if g is not None:
