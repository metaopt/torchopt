--- conflicted
+++ resolved
@@ -36,11 +36,7 @@
     def init_fn(_):
         return EmptyState()
 
-<<<<<<< HEAD
-    def update_fn(updates, state, inplace=False, params=None):  # pylint: disable=unused-argument
-=======
-    def update_fn(updates, state, inplace=True):  # pylint: disable=unused-argument
->>>>>>> 9b3a1186
+    def update_fn(updates, state, inplace=True, params=None):  # pylint: disable=unused-argument
         def f(g):
             return g.register_hook(hook) if g is not None else None
 
