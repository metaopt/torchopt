--- conflicted
+++ resolved
@@ -345,12 +345,7 @@
     optimality_fun: Callable,
     argnums: Union[int, Tuple[int, ...]] = 0,
     has_aux: bool = False,
-<<<<<<< HEAD
-    solve: Callable = linear_solve.solve_normal_cg,
-=======
     solve: Callable = linear_solve.solve_normal_cg(),
-    reference_signature: Optional[Union[inspect.Signature, Callable]] = None,
->>>>>>> 07f09966
 ) -> Callable[[Callable], Callable]:
     """Decorator for adding implicit differentiation to a root solver.
 
