# Copyright 2022 MetaOPT Team. All Rights Reserved.
#
# Licensed under the Apache License, Version 2.0 (the "License");
# you may not use this file except in compliance with the License.
# You may obtain a copy of the License at
#
#     http://www.apache.org/licenses/LICENSE-2.0
#
# Unless required by applicable law or agreed to in writing, software
# distributed under the License is distributed on an "AS IS" BASIS,
# WITHOUT WARRANTIES OR CONDITIONS OF ANY KIND, either express or implied.
# See the License for the specific language governing permissions and
# limitations under the License.
# ==============================================================================

from typing import Iterable

import torch

from torchopt._src.base import GradientTransformation
from torchopt._src.update import apply_updates
from torchopt._src.utils import pytree


class Optimizer:
    """A base class for classic optimizers that similar to :class:`torch.optim.Optimizer`."""

    def __init__(self, params: Iterable[torch.Tensor], impl: GradientTransformation):
        r"""The :meth:`init` function.

        Args:
            params (iterable of torch.Tensor): An iterable of :class:`torch.Tensor`\s. Specifies
                what tensors should be optimized.
            impl (GradientTransformation): A low level optimizer function, it could be a optimizer
                function provided by ``alias.py`` or a customized ``chain`` provided by
                ``combine.py``.
                Note that using ``Optimizer(sgd())`` or ``Optimizer(chain(sgd()))`` is equivalent to
                :class:`torchopt.SGD`.
        """
        if not isinstance(params, list):
            params = list(params)
        self.impl = impl
        self.param_groups = []  # type: ignore
        self.param_tree_groups = []  # type: ignore
        self.state_groups = []  # type: ignore
        for param_group in params:
            self.add_param_group(param_group)

    def zero_grad(self, set_to_none: bool = False):
        r"""Sets the gradients of all optimized :class:`torch.Tensor`\s to zero.

        The behavior is similar to :meth:`torch.optim.Optimizer.zero_grad`.

        Args:
            set_to_none (bool): Instead of setting to zero, set the ``grads`` to :data:`None`.
        """
        for group in self.param_groups:
            if set_to_none:

                def f(p):
                    p.grad = None

            else:

                def f(p):
                    if p.grad is None:
                        return
                    if p.grad.grad_fn is not None:
                        p.grad.detach_()
                    else:
                        p.grad.requires_grad_(False)
                    p.grad.zero_()

            pytree.tree_map(f, group)

    def state_dict(self):
        """Returns the state of the optimizer."""
        return self.state_groups

    def load_state_dict(self, state_dict):
        """Loads the optimizer state.

        Args:
            state_dict (dict): Optimizer state. Should be an object returned from a call to
                :meth:`state_dict`.
        """
        self.state_groups = state_dict

    def step(self, closure=None):
        """Performs a single optimization step.

        The behavior is similar to :meth:`torch.optim.Optimizer.step`.

        Args:
            closure (callable, optional): A closure that reevaluates the model and returns the loss.
        """
        loss = None
        if closure is not None:
            with torch.enable_grad():
                loss = closure()

        def f(p):
            return p.grad

<<<<<<< HEAD
        for param, state in zip(self.param_groups, self.state_groups):
            grad = jax.tree_map(f, param)
            updates, _ = self.impl.update(grad, state, inplace=True, params=param)
            apply_updates(param, updates)
=======
        for i, (param, opt_state) in enumerate(zip(self.param_groups, self.state_groups)):
            grad = pytree.tree_map(f, param)
            updates, new_opt_state = self.impl.update(grad, opt_state, inplace=True)
            self.param_groups[i] = apply_updates(param, updates)
            self.state_groups[i] = new_opt_state
>>>>>>> 9b3a1186

        return loss

    def add_param_group(self, params):
        """Add a param group to the optimizer's :attr:`param_groups`."""
        params, params_tree = pytree.tree_flatten(params)
        params = tuple(params)
        self.param_groups.append(params)
        self.param_tree_groups.append(params_tree)
        self.state_groups.append(self.impl.init(params))<|MERGE_RESOLUTION|>--- conflicted
+++ resolved
@@ -102,18 +102,11 @@
         def f(p):
             return p.grad
 
-<<<<<<< HEAD
-        for param, state in zip(self.param_groups, self.state_groups):
-            grad = jax.tree_map(f, param)
-            updates, _ = self.impl.update(grad, state, inplace=True, params=param)
-            apply_updates(param, updates)
-=======
         for i, (param, opt_state) in enumerate(zip(self.param_groups, self.state_groups)):
             grad = pytree.tree_map(f, param)
-            updates, new_opt_state = self.impl.update(grad, opt_state, inplace=True)
+            updates, new_opt_state = self.impl.update(grad, opt_state, inplace=True, params=param)
             self.param_groups[i] = apply_updates(param, updates)
             self.state_groups[i] = new_opt_state
->>>>>>> 9b3a1186
 
         return loss
 
