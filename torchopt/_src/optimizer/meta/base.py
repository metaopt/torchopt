# Copyright 2022 MetaOPT Team. All Rights Reserved.
#
# Licensed under the Apache License, Version 2.0 (the "License");
# you may not use this file except in compliance with the License.
# You may obtain a copy of the License at
#
#     http://www.apache.org/licenses/LICENSE-2.0
#
# Unless required by applicable law or agreed to in writing, software
# distributed under the License is distributed on an "AS IS" BASIS,
# WITHOUT WARRANTIES OR CONDITIONS OF ANY KIND, either express or implied.
# See the License for the specific language governing permissions and
# limitations under the License.
# ==============================================================================

import torch
import torch.nn as nn

from torchopt._src.base import GradientTransformation
from torchopt._src.update import apply_updates
from torchopt._src.utils import pytree


class MetaOptimizer:
    """The base class for high-level differentiable optimizers."""

    def __init__(self, net: nn.Module, impl: GradientTransformation):
        """The :meth:`init` function.

        Args:
            net (torch.nn.Module): A network whose parameters should be optimized.
            impl (GradientTransformation): A low level optimizer function, it could be a optimizer
                function provided by ``alias.py`` or a customized ``chain`` provided by
                ``combine.py``.
                Note that using ``MetaOptimizer(sgd(moment_requires_grad=True))`` or
                ``MetaOptimizer(chain(sgd(moment_requires_grad=True)))`` is equivalent to
                :class:`torchopt.MetaSGD`.
        """
        self.impl = impl
        self.param_containers_groups = []  # type: ignore
        self.state_groups = []  # type: ignore

        self.add_param_group(net)

    def step(self, loss: torch.Tensor):
        """Compute the gradients of the loss to the network parameters and update network parameters.

        Graph of the derivative will be constructed, allowing to compute higher order derivative
        products. We use the differentiable optimizer (pass argument ``inplace=False``) to scale the
        gradients and update the network parameters without modifying tensors in-place.

        Args:
            loss (torch.Tensor): The loss that is used to compute the gradients to the network
                parameters.
        """  # pylint: disable=line-too-long
        # Step parameter only
        for i, (param_container, new_state) in enumerate(
            zip(self.param_containers_groups, self.state_groups)
        ):
<<<<<<< HEAD
            flatten_params, containers_tree = pytree.tree_flatten(param_containers)
            flatten_params = tuple(flatten_params)
            grad = torch.autograd.grad(loss, flatten_params, create_graph=True, allow_unused=True)
            updates, state = self.impl.update(grad, state, inplace=False, params=flatten_params)
            self.state_groups[idx] = state
            new_params = apply_updates(flatten_params, updates, inplace=False)
            unflatten_new_params = containers_tree.unflatten(new_params)
            for container, unflatten_param in zip(param_containers, unflatten_new_params):
                container.update(unflatten_param)
=======
            flattened_params, container_treedef = pytree.tree_flatten(param_container)
            flattened_params = tuple(flattened_params)
            grads = torch.autograd.grad(
                loss, flattened_params, create_graph=True, allow_unused=True
            )
            updates, new_state = self.impl.update(
                grads,
                new_state,
                params=flattened_params,
                inplace=False,
            )
            self.state_groups[i] = new_state
            flattened_new_params = apply_updates(flattened_params, updates, inplace=False)
            new_params = pytree.tree_unflatten(container_treedef, flattened_new_params)
            for container, new_param in zip(param_container, new_params):
                container.update(new_param)
>>>>>>> 5242e66d

    def add_param_group(self, net):
        """Add a param group to the optimizer's :attr:`state_groups`."""
        # pylint: disable-next=import-outside-toplevel,cyclic-import
        from torchopt._src.utils import _extract_container

        net_container = _extract_container(net, with_buffer=False)
        flattened_params = tuple(pytree.tree_leaves(net_container))
        optimizer_state = self.impl.init(flattened_params)
        self.param_containers_groups.append(net_container)
        self.state_groups.append(optimizer_state)

    def state_dict(self):
        """Extract the references of the optimizer states.

        Note that the states are references, so any in-place operations will change the states
        inside :class:`MetaOptimizer` at the same time.
        """
        return tuple(self.state_groups)

    def load_state_dict(self, state_dict):
        """Load the references of the optimizer states."""
        self.state_groups[:] = list(state_dict)<|MERGE_RESOLUTION|>--- conflicted
+++ resolved
@@ -57,17 +57,6 @@
         for i, (param_container, new_state) in enumerate(
             zip(self.param_containers_groups, self.state_groups)
         ):
-<<<<<<< HEAD
-            flatten_params, containers_tree = pytree.tree_flatten(param_containers)
-            flatten_params = tuple(flatten_params)
-            grad = torch.autograd.grad(loss, flatten_params, create_graph=True, allow_unused=True)
-            updates, state = self.impl.update(grad, state, inplace=False, params=flatten_params)
-            self.state_groups[idx] = state
-            new_params = apply_updates(flatten_params, updates, inplace=False)
-            unflatten_new_params = containers_tree.unflatten(new_params)
-            for container, unflatten_param in zip(param_containers, unflatten_new_params):
-                container.update(unflatten_param)
-=======
             flattened_params, container_treedef = pytree.tree_flatten(param_container)
             flattened_params = tuple(flattened_params)
             grads = torch.autograd.grad(
@@ -84,7 +73,6 @@
             new_params = pytree.tree_unflatten(container_treedef, flattened_new_params)
             for container, new_param in zip(param_container, new_params):
                 container.update(new_param)
->>>>>>> 5242e66d
 
     def add_param_group(self, net):
         """Add a param group to the optimizer's :attr:`state_groups`."""
