# Copyright 2022 MetaOPT Team. All Rights Reserved.
#
# Licensed under the Apache License, Version 2.0 (the "License");
# you may not use this file except in compliance with the License.
# You may obtain a copy of the License at
#
#     http://www.apache.org/licenses/LICENSE-2.0
#
# Unless required by applicable law or agreed to in writing, software
# distributed under the License is distributed on an "AS IS" BASIS,
# WITHOUT WARRANTIES OR CONDITIONS OF ANY KIND, either express or implied.
# See the License for the specific language governing permissions and
# limitations under the License.
# ==============================================================================

import torch
import torch.nn as nn

from torchopt._src.base import GradientTransformation
from torchopt._src.update import apply_updates
from torchopt._src.utils import pytree


class MetaOptimizer:
    """The base class for high-level differentiable optimizers."""

    def __init__(self, net: nn.Module, impl: GradientTransformation):
        """The :meth:`init` function.

        Args:
            net (torch.nn.Module): A network whose parameters should be optimized.
            impl (GradientTransformation): A low level optimizer function, it could be a optimizer
                function provided by ``alias.py`` or a customized ``chain`` provided by
                ``combine.py``.
                Note that using ``MetaOptimizer(sgd(moment_requires_grad=True))`` or
                ``MetaOptimizer(chain(sgd(moment_requires_grad=True)))`` is equivalent to
                :class:`torchopt.MetaSGD`.
        """
        self.impl = impl
        self.param_containers_groups = []  # type: ignore
        self.state_groups = []  # type: ignore

        self.add_param_group(net)

    def step(self, loss: torch.Tensor):
        """Compute the gradients of the loss to the network parameters and update network parameters.

        Graph of the derivative will be constructed, allowing to compute higher order derivative
        products. We use the differentiable optimizer (pass argument ``inplace=False``) to scale the
        gradients and update the network parameters without modifying tensors in-place.

        Args:
            loss (torch.Tensor): The loss that is used to compute the gradients to the network
                parameters.
        """  # pylint: disable=line-too-long
        # step parameter only
        for idx, (state, param_containers) in enumerate(
            zip(self.state_groups, self.param_containers_groups)
        ):
<<<<<<< HEAD
            flatten_params, containers_tree = jax.tree_flatten(param_containers)
=======
            flatten_params, containers_tree = pytree.tree_flatten(param_containers)
>>>>>>> 9b3a1186
            flatten_params = tuple(flatten_params)
            grad = torch.autograd.grad(loss, flatten_params, create_graph=True, allow_unused=True)
            updates, state = self.impl.update(grad, state, inplace=False, params=flatten_params)
            self.state_groups[idx] = state
            new_params = apply_updates(flatten_params, updates, inplace=False)
            unflatten_new_params = containers_tree.unflatten(new_params)
            for container, unflatten_param in zip(param_containers, unflatten_new_params):
                container.update(unflatten_param)

    def add_param_group(self, net):
        """Add a param group to the optimizer's :attr:`state_groups`."""
        # pylint: disable-next=import-outside-toplevel,cyclic-import
        from torchopt._src.utils import _extract_container

        net_container = _extract_container(net, with_buffer=False)
        flatten_param = pytree.tree_leaves(net_container)
        flatten_param = tuple(flatten_param)
        optim_state = self.impl.init(flatten_param)
        self.state_groups.append(optim_state)
        self.param_containers_groups.append(net_container)

    def state_dict(self):
        """Extract the references of the optimizer states.

        Note that the states are references, so any in-place operations will change the states
        inside :class:`MetaOptimizer` at the same time.
        """
        out_groups = tuple(group for group in self.state_groups)
        return out_groups

    def load_state_dict(self, state_dict):
        """Load the references of the optimizer states."""
        self.state_groups = list(group for group in state_dict)<|MERGE_RESOLUTION|>--- conflicted
+++ resolved
@@ -57,11 +57,7 @@
         for idx, (state, param_containers) in enumerate(
             zip(self.state_groups, self.param_containers_groups)
         ):
-<<<<<<< HEAD
-            flatten_params, containers_tree = jax.tree_flatten(param_containers)
-=======
             flatten_params, containers_tree = pytree.tree_flatten(param_containers)
->>>>>>> 9b3a1186
             flatten_params = tuple(flatten_params)
             grad = torch.autograd.grad(loss, flatten_params, create_graph=True, allow_unused=True)
             updates, state = self.impl.update(grad, state, inplace=False, params=flatten_params)
