--- conflicted
+++ resolved
@@ -113,11 +113,7 @@
     """
 
     def init_fn(params):
-<<<<<<< HEAD
-        zero = jax.tree_map(  # First moment
-=======
         zero = pytree.tree_map(  # Count init
->>>>>>> acba2e1f
             lambda t: torch.zeros(1, dtype=torch.int32, device=t.device), params
         )
         return ScaleByScheduleState(count=tuple(zero))
@@ -216,17 +212,10 @@
     """
 
     def init_fn(params):
-<<<<<<< HEAD
-        zero = jax.tree_map(  # First moment
-            lambda t: torch.zeros(1, dtype=torch.int32, device=t.device), params
-        )
-        mu = jax.tree_map(  # First moment
-=======
         zero = pytree.tree_map(  # Count init
             lambda t: torch.zeros(1, dtype=torch.int32, device=t.device), params
         )
         mu = pytree.tree_map(  # First moment
->>>>>>> acba2e1f
             lambda t: torch.zeros_like(t, requires_grad=moment_requires_grad), params
         )
         nu = pytree.tree_map(  # Second moment
@@ -289,17 +278,10 @@
     from torchopt._src.accelerated_op import AdamOp  # pylint: disable=import-outside-toplevel
 
     def init_fn(params):
-<<<<<<< HEAD
-        zero = jax.tree_map(  # First moment
-            lambda t: torch.zeros(1, dtype=torch.int32, device=t.device), params
-        )
-        mu = jax.tree_map(  # First moment
-=======
         zero = pytree.tree_map(  # Count init
             lambda t: torch.zeros(1, dtype=torch.int32, device=t.device), params
         )
         mu = pytree.tree_map(  # First moment
->>>>>>> acba2e1f
             lambda t: torch.zeros_like(t, requires_grad=moment_requires_grad), params
         )
         nu = pytree.tree_map(  # Second moment
