--- conflicted
+++ resolved
@@ -113,7 +113,7 @@
     """
 
     def init_fn(params):
-        zero = jax.tree_map(  # First moment
+        zero = pytree.tree_map(  # First moment
             lambda t: torch.zeros(1, dtype=torch.int32, device=t.device), params
         )
         return ScaleByScheduleState(count=tuple(zero))
@@ -212,14 +212,10 @@
     """
 
     def init_fn(params):
-<<<<<<< HEAD
-        zero = jax.tree_map(  # First moment
+        zero = pytree.tree_map(  # First moment
             lambda t: torch.zeros(1, dtype=torch.int32, device=t.device), params
         )
-        mu = jax.tree_map(  # First moment
-=======
         mu = pytree.tree_map(  # First moment
->>>>>>> 7a7ac860
             lambda t: torch.zeros_like(t, requires_grad=moment_requires_grad), params
         )
         nu = pytree.tree_map(  # Second moment
@@ -282,14 +278,10 @@
     from torchopt._src.accelerated_op import AdamOp  # pylint: disable=import-outside-toplevel
 
     def init_fn(params):
-<<<<<<< HEAD
-        zero = jax.tree_map(  # First moment
+        zero = pytree.tree_map(  # First moment
             lambda t: torch.zeros(1, dtype=torch.int32, device=t.device), params
         )
-        mu = jax.tree_map(  # First moment
-=======
         mu = pytree.tree_map(  # First moment
->>>>>>> 7a7ac860
             lambda t: torch.zeros_like(t, requires_grad=moment_requires_grad), params
         )
         nu = pytree.tree_map(  # Second moment
