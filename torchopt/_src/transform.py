# Copyright 2022 MetaOPT Team. All Rights Reserved.
#
# Licensed under the Apache License, Version 2.0 (the "License");
# you may not use this file except in compliance with the License.
# You may obtain a copy of the License at
#
#     http://www.apache.org/licenses/LICENSE-2.0
#
# Unless required by applicable law or agreed to in writing, software
# distributed under the License is distributed on an "AS IS" BASIS,
# WITHOUT WARRANTIES OR CONDITIONS OF ANY KIND, either express or implied.
# See the License for the specific language governing permissions and
# limitations under the License.
# ==============================================================================
# This file is modified from:
# https://github.com/deepmind/optax/blob/master/optax/_src/transform.py
# ==============================================================================
# Copyright 2019 DeepMind Technologies Limited. All Rights Reserved.
#
# Licensed under the Apache License, Version 2.0 (the "License");
# you may not use this file except in compliance with the License.
# You may obtain a copy of the License at
#
#     http://www.apache.org/licenses/LICENSE-2.0
#
# Unless required by applicable law or agreed to in writing, software
# distributed under the License is distributed on an "AS IS" BASIS,
# WITHOUT WARRANTIES OR CONDITIONS OF ANY KIND, either express or implied.
# See the License for the specific language governing permissions and
# limitations under the License.
# ==============================================================================

# pylint: disable=invalid-name

from typing import Any, Callable, NamedTuple, Optional, Tuple, Union

import torch

from torchopt._src import base
from torchopt._src.typing import Schedule
from torchopt._src.utils import pytree


ScaleState = base.EmptyState
INT32_MAX = torch.iinfo(torch.int32).max
TRIPLE_PYTREEDEF = pytree.tree_structure((0, 1, 2))


def inc_count(updates, count: Tuple[torch.Tensor, ...]) -> Tuple[torch.Tensor, ...]:
    """Increments int counter by one.

    Returns:
        A counter incremeted by one, or max_int if the maximum precision is reached.
    """

    def f(c, g):
        return c + (c != INT32_MAX).to(torch.int32) if g is not None else c

    return pytree.tree_map(f, count, updates)


def scale(step_size: float) -> base.GradientTransformation:
    """Scale updates by some fixed scalar ``step_size``.

    Args:
        step_size: A scalar corresponding to a fixed scaling factor for updates.

    Returns:
        An ``(init_fn, update_fn)`` tuple.
    """

    def init_fn(params):
        del params
        return ScaleState()

    def update_fn(updates, state, inplace=True, params=None):  # pylint: disable=unused-argument
        if inplace:

            def f(g):
                return g.mul_(step_size) if g is not None else None

        else:

            def f(g):
                return g.mul(step_size) if g is not None else None

        updates = pytree.tree_map(f, updates)
        return updates, state

    return base.GradientTransformation(init_fn, update_fn)


class ScaleByScheduleState(NamedTuple):
    """Maintains count for scale scheduling."""

    count: Tuple[torch.Tensor, ...]  # type: ignore


def scale_by_schedule(step_size_fn: Schedule) -> base.GradientTransformation:
    """Scale updates using a custom schedule for the ``step_size``.

    Args:
        step_size_fn:
            A function that takes an update count as input and proposes the ``step_size`` to
            multiply the updates by.

    Returns:
        An ``(init_fn, update_fn)`` tuple.
    """

    def init_fn(params):
        zero = pytree.tree_map(  # Count init
            lambda t: torch.zeros(1, dtype=torch.int32, device=t.device), params
        )
        return ScaleByScheduleState(count=zero)

    def update_fn(updates, state, inplace=True, params=None):  # pylint: disable=unused-argument
        step_size = step_size_fn(state.count)
        if inplace:
            updates = pytree.tree_map(lambda g, step_size: g.mul_(step_size), updates, step_size)
        else:
            updates = pytree.tree_map(lambda g, step_size: g.mul(step_size), updates, step_size)
        return updates, ScaleByScheduleState(count=inc_count(updates, state.count))

    return base.GradientTransformation(init_fn, update_fn)


def _update_moment(updates, moments, decay, order, inplace=True):
    """Compute the exponential moving average of the ``order``-th moment."""
    assert order in (1, 2)

    if inplace:

        if order == 2:

            def f(g, t):
                return t.mul_(decay).addcmul_(g, g, value=1 - decay) if g is not None else t

        else:

            def f(g, t):
                return t.mul_(decay).add_(g, alpha=1 - decay) if g is not None else t

    else:

        if order == 2:

            def f(g, t):
                return t.mul(decay).addcmul_(g, g, value=1 - decay) if g is not None else t

        else:

            def f(g, t):
                return t.mul(decay).add_(g, alpha=1 - decay) if g is not None else t

    new_moments = pytree.tree_map(f, updates, moments)
    return new_moments


class ScaleByAdamState(NamedTuple):
    """State for the Adam algorithm."""

    mu: base.Updates
    nu: base.Updates
    count: Tuple[torch.Tensor, ...]  # type: ignore


def _bias_correction(moment, decay, count):
    """Perform bias correction. This becomes a no-op as count goes to infinity."""

    def f(t, c):
        return t.div(1 - decay**c)

    return pytree.tree_map(f, moment, count)


def scale_by_adam(
    b1: float = 0.9,
    b2: float = 0.999,
    eps: float = 1e-8,
    eps_root: float = 0.0,
    moment_requires_grad: bool = False,
) -> base.GradientTransformation:
    """Rescale updates according to the Adam algorithm.

    References:
        [Kingma et al, 2014](https://arxiv.org/abs/1412.6980)

    Args:
        b1:
            Decay rate for the exponentially weighted average of grads.
        b2:
            Decay rate for the exponentially weighted average of squared grads.
        eps:
            Term added to the denominator to improve numerical stability.
        eps_root:
            Term added to the denominator inside the square-root to improve
            numerical stability when back-propagating gradients through the rescaling.
        moment_requires_grad:
            If true, states will be created with flag `requires_grad = True`.

    Returns:
        An (init_fn, update_fn) tuple.
    """

    def init_fn(params):
        zero = pytree.tree_map(  # count init
            lambda t: torch.zeros(1, dtype=torch.int32, device=t.device), params
        )
        mu = pytree.tree_map(  # first moment
            lambda t: torch.zeros_like(t, requires_grad=moment_requires_grad), params
        )
        nu = pytree.tree_map(  # second moment
            lambda t: torch.zeros_like(t, requires_grad=moment_requires_grad), params
        )
        return ScaleByAdamState(mu=mu, nu=nu, count=zero)

<<<<<<< HEAD
    def update_fn(updates, state, inplace=True, params=None):  # pylint: disable=unused-argument
        mu = _update_moment(updates, state.mu, b1, 1, inplace)
        nu = _update_moment_per_elem_norm(updates, state.nu, b2, 2, inplace)
=======
    def update_fn(updates, state, inplace=True):
        mu = _update_moment(updates, state.mu, b1, order=1, inplace=inplace)
        nu = _update_moment(updates, state.nu, b2, order=2, inplace=inplace)
>>>>>>> 9b3a1186
        count_inc = inc_count(updates, state.count)
        mu_hat = _bias_correction(mu, b1, count_inc)
        nu_hat = _bias_correction(nu, b2, count_inc)
        if inplace:

            def f(g, m, v):
                return m.div_(v.add_(eps_root).sqrt_().add_(eps)) if g is not None else None

        else:

            def f(g, m, v):
                return m.div(v.add(eps_root).sqrt_().add_(eps)) if g is not None else None

        updates = pytree.tree_map(f, updates, mu_hat, nu_hat)
        return updates, ScaleByAdamState(mu=mu, nu=nu, count=count_inc)

    return base.GradientTransformation(init_fn, update_fn)


def scale_by_accelerated_adam(
    b1: float = 0.9,
    b2: float = 0.999,
    eps: float = 1e-8,
    eps_root: float = 0.0,
    moment_requires_grad: bool = False,
) -> base.GradientTransformation:
    """Rescale updates according to the Adam algorithm.

    This function is accelerated by using some fused accelerated operators.

    References:
        [Kingma et al, 2014](https://arxiv.org/abs/1412.6980)

    Args:
        b1:
            Decay rate for the exponentially weighted average of grads.
        b2:
            Decay rate for the exponentially weighted average of squared grads.
        eps:
            Term added to the denominator to improve numerical stability.
        eps_root:
            Term added to the denominator inside the square-root to improve
            numerical stability when back-propagating gradients through the rescaling.
        moment_requires_grad:
            If true, states will be created with flag `requires_grad = True`.

    Returns:
        An (init_fn, update_fn) tuple.
    """
    from torchopt._src.accelerated_op import AdamOp  # pylint: disable=import-outside-toplevel

    def init_fn(params):
        zero = pytree.tree_map(  # count init
            lambda t: torch.zeros(1, dtype=torch.int32, device=t.device), params
        )
        mu = pytree.tree_map(  # first moment
            lambda t: torch.zeros_like(t, requires_grad=moment_requires_grad), params
        )
        nu = pytree.tree_map(  # second moment
            lambda t: torch.zeros_like(t, requires_grad=moment_requires_grad), params
        )
        return ScaleByAdamState(mu=mu, nu=nu, count=zero)

    def update_fn(updates, state, inplace=True, params=None):  # pylint: disable=unused-argument
        count_inc = inc_count(updates, state.count)

        treedef = pytree.tree_structure(updates)

        op = AdamOp(b1, b2, eps, eps_root, inplace)
        out = pytree.tree_map(op, state.mu, state.nu, updates, count_inc)

        new_mu, new_nu, new_updates = pytree.tree_transpose(treedef, TRIPLE_PYTREEDEF, out)
        return new_updates, ScaleByAdamState(mu=new_mu, nu=new_nu, count=count_inc)

    return base.GradientTransformation(init_fn, update_fn)


class TraceState(NamedTuple):
    """Holds an aggregation of past updates."""

    trace: base.Params


def trace(
    decay: float,
    nesterov: bool = False,
    moment_requires_grad: bool = False,
) -> base.GradientTransformation:
    """Compute a trace of past updates.

    Note: `trace` and `ema` have very similar but distinct updates;
    `trace = decay * trace + t`, while `ema = decay * ema + (1-decay) * t`.
    Both are frequently found in the optimization literature.

    Args:
        decay:
            The decay rate for the trace of past updates.
        nesterov:
            Whether to use Nesterov momentum.
        moment_requires_grad:
            If true, states will be created with flag `requires_grad = True`.

    Returns:
        An (init_fn, update_fn) tuple.
    """

    def init_fn(params):
        if decay == 0.0:
            return TraceState(trace=())

        return TraceState(
            trace=pytree.tree_map(
                lambda t: torch.zeros_like(t, requires_grad=moment_requires_grad), params
            )
        )

    def update_fn(updates, state, inplace=True, params=None):  # pylint: disable=unused-argument
        if nesterov:
            if inplace:

                def f1(g, t):
                    return t.mul_(decay).add_(g)

                def f2(g, t):
                    return g.add_(t, alpha=decay)

                new_trace = pytree.tree_map(f1, updates, state.trace)
                updates = pytree.tree_map(f2, updates, new_trace)
            else:

                def f1(g, t):
                    return t.mul(decay).add_(g)

                def f2(g, t):
                    return g.add(t, alpha=decay)

                new_trace = pytree.tree_map(f1, updates, state.trace)
                updates = pytree.tree_map(f2, updates, new_trace)
        else:
            if inplace:

                def f(g, t):
                    return t.mul_(decay).add_(g)

                def copy_(g, t):
                    return g.copy_(t)

                new_trace = pytree.tree_map(f, updates, state.trace)
                updates = pytree.tree_map(copy_, updates, state.trace)
            else:

                def f(g, t):
                    return t.mul(decay).add_(g)

                new_trace = pytree.tree_map(f, updates, state.trace)
                updates = new_trace

        return updates, TraceState(trace=new_trace)

    return base.GradientTransformation(init_fn, update_fn)


class ScaleByRmsState(NamedTuple):
    """State for exponential root mean-squared (RMS)-normalized updates."""

    nu: base.Updates


def scale_by_rms(
    decay: float = 0.9, eps: float = 1e-8, initial_scale: float = 0.0
) -> base.GradientTransformation:
    """Rescale updates by the root of the exp. moving avg of the square.

    References:
        [Hinton](www.cs.toronto.edu/~tijmen/csc321/slides/lecture_slides_lec6.pdf)

    Args:
        decay:
            Decay rate for the exponentially weighted average of squared grads.
        eps:
            Term added to the denominator to improve numerical stability.
        initial_scale:
            Initial value for second moment

    Returns:
        An (init_fn, update_fn) tuple.
    """

    def init_fn(params):
        nu = pytree.tree_map(lambda n: torch.full_like(n, initial_scale), params)  # second moment
        return ScaleByRmsState(nu=nu)

<<<<<<< HEAD
    def update_fn(updates, state, inplace=True, params=None):  # pylint: disable=unused-argument
        nu = _update_moment_per_elem_norm(updates, state.nu, decay, 2, inplace)
=======
    def update_fn(updates, state, inplace=True):
        nu = _update_moment(updates, state.nu, decay, order=2, inplace=inplace)

>>>>>>> 9b3a1186
        if inplace:

            def f(g, n):
                return g.div_(n.sqrt().add_(eps))

        else:

            def f(g, n):
                return g.div(n.sqrt().add_(eps))

        updates = pytree.tree_map(f, updates, nu)
        return updates, ScaleByRmsState(nu=nu)

    return base.GradientTransformation(init_fn, update_fn)


class ScaleByRStdDevState(NamedTuple):
    """State for centered exponential moving average of squares of updates."""

    mu: base.Updates
    nu: base.Updates


def scale_by_stddev(
    decay: float = 0.9, eps: float = 1e-8, initial_scale: float = 0.0
) -> base.GradientTransformation:
    """Rescale updates by the root of the centered exp. moving average of squares.

    References:
        [Hinton](www.cs.toronto.edu/~tijmen/csc321/slides/lecture_slides_lec6.pdf)

    Args:
        decay:
            Decay rate for the exponentially weighted average of squared grads.
        eps:
            Term added to the denominator to improve numerical stability.
        initial_scale:
            Initial value for second moment

    Returns:
        An (init_fn, update_fn) tuple.
    """

    def init_fn(params):
        mu = pytree.tree_map(torch.zeros_like, params)  # first moment
        nu = pytree.tree_map(lambda n: torch.full_like(n, initial_scale), params)  # second moment
        return ScaleByRStdDevState(mu=mu, nu=nu)

<<<<<<< HEAD
    def update_fn(updates, state, inplace=True, params=None):  # pylint: disable=unused-argument
        mu = _update_moment(updates, state.mu, decay, 1, inplace)
        nu = _update_moment_per_elem_norm(updates, state.nu, decay, 2, inplace)
=======
    def update_fn(updates, state, inplace=True):
        mu = _update_moment(updates, state.mu, decay, order=1, inplace=inplace)
        nu = _update_moment(updates, state.nu, decay, order=2, inplace=inplace)

>>>>>>> 9b3a1186
        if inplace:

            def f(g, m, n):
                return g.div_(n.addcmul(m, m, value=-1.0).sqrt_().add_(eps))

        else:

            def f(g, m, n):
                return g.div(n.addcmul(m, m, value=-1.0).sqrt_().add_(eps))

        updates = pytree.tree_map(f, updates, mu, nu)
        return updates, ScaleByRStdDevState(mu=mu, nu=nu)

    return base.GradientTransformation(init_fn, update_fn)


class MaskedState(NamedTuple):
    """Maintains inner transform state for masked transformations."""

    inner_state: Any


class MaskedNode(NamedTuple):
    """A node used to mask out unspecified parts of a tree.

    This node is ignored when mapping functions across the tree e.g. using
    `jax.tree_map` since it is a container without children. It can
    therefore be used to mask out parts of a tree.
    """


def masked(
    inner: base.GradientTransformation,
    mask: Union[Any, Callable[[base.Params], Any]],
) -> base.GradientTransformation:
    """Mask updates so only some are transformed, the rest are passed through.

    For example, it is common to skip weight decay for BatchNorm scale and all
    bias parameters. In many networks, these are the only parameters with only
    one dimension. So, you may create a mask function to mask these out as
    follows::
      mask_fn = lambda p: jax.tree_map(lambda x: x.ndim != 1, p)
      weight_decay = torchopt.masked(torchopt.add_decayed_weights(0.001), mask_fn)
    You may alternatively create the mask pytree upfront::
      mask = jax.tree_map(lambda x: x.ndim != 1, params)
      weight_decay = torchopt.masked(torchopt.add_decayed_weights(0.001), mask)
    For the ``inner`` transform, state will only be stored for the parameters that
    have a mask value of ``True``.

    Args:
      inner: Inner transformation to mask.
      mask: a PyTree with same structure as (or a prefix of) the params PyTree, or
        a Callable that returns such a pytree given the params/updates. The leaves
        should be booleans, ``True`` for leaves/subtrees you want to apply the
        transformation to, and ``False`` for those you want to skip. The mask must
        be static for the gradient transformation to be jit-compilable.

    Returns:
      New GradientTransformation wrapping ``inner``.
    """

    def mask_pytree(pytree, mask_tree):
        return jax.tree_map(lambda m, p: p if m else MaskedNode(), mask_tree, pytree)

    def init_fn(params):
        mask_tree = mask(params) if callable(mask) else mask
        masked_params = mask_pytree(params, mask_tree)
        return MaskedState(inner_state=inner.init(masked_params))

    def update_fn(updates, state, inplace=False, params=None):  # pylint: disable=unused-argument
        mask_tree = mask(updates) if callable(mask) else mask
        masked_updates = mask_pytree(updates, mask_tree)
        masked_params = None if params is None else mask_pytree(params, mask_tree)

        new_masked_updates, new_inner_state = inner.update(
            masked_updates, state.inner_state, inplace=False, params=masked_params
        )

        new_updates = jax.tree_map(
            lambda m, new_u, old_u: new_u if m else old_u, mask_tree, new_masked_updates, updates
        )
        return new_updates, MaskedState(inner_state=new_inner_state)

    return base.GradientTransformation(init_fn, update_fn)


AddDecayedWeightsState = base.EmptyState

# mypy: ignore-errors
def add_decayed_weights(
    weight_decay: float = 0.0,
    mask: Optional[Union[Any, Callable[[base.Params], Any]]] = None,
) -> base.GradientTransformation:
    """Add parameter scaled by `weight_decay`.

    Args:
        weight_decay: a scalar weight decay rate.
        mask: a tree with same structure as (or a prefix of) the params PyTree,
            or a Callable that returns such a pytree given the params/updates.
            The leaves should be booleans, `True` for leaves/subtrees you want to
            apply the transformation to, and `False` for those you want to skip.

    Returns:
      An (init_fn, update_fn) tuple.
    """

    def init_fn(params):
        del params
        return AddDecayedWeightsState()

    def update_fn(updates, state, inplace, params):  # pylint: disable=unused-argument
        if params is None:
            raise ValueError(
                (
                    'You are using a transformation that requires the current value of '
                    'parameters, but you are not passing `params` when calling `update`.'
                )
            )
        updates = jax.tree_map(lambda g, p: g + weight_decay * p, updates, params)
        return updates, state

    # If mask is not `None`, apply mask to the gradient transformation.
    # E.g. it is common to skip weight decay on bias units and batch stats.
    if mask is not None:
        return masked(base.GradientTransformation(init_fn, update_fn), mask)
    return base.GradientTransformation(init_fn, update_fn)<|MERGE_RESOLUTION|>--- conflicted
+++ resolved
@@ -215,15 +215,9 @@
         )
         return ScaleByAdamState(mu=mu, nu=nu, count=zero)
 
-<<<<<<< HEAD
-    def update_fn(updates, state, inplace=True, params=None):  # pylint: disable=unused-argument
-        mu = _update_moment(updates, state.mu, b1, 1, inplace)
-        nu = _update_moment_per_elem_norm(updates, state.nu, b2, 2, inplace)
-=======
-    def update_fn(updates, state, inplace=True):
+    def update_fn(updates, state, inplace=True, params=None):  # pylint: disable=unused-argument
         mu = _update_moment(updates, state.mu, b1, order=1, inplace=inplace)
         nu = _update_moment(updates, state.nu, b2, order=2, inplace=inplace)
->>>>>>> 9b3a1186
         count_inc = inc_count(updates, state.count)
         mu_hat = _bias_correction(mu, b1, count_inc)
         nu_hat = _bias_correction(nu, b2, count_inc)
@@ -416,14 +410,9 @@
         nu = pytree.tree_map(lambda n: torch.full_like(n, initial_scale), params)  # second moment
         return ScaleByRmsState(nu=nu)
 
-<<<<<<< HEAD
-    def update_fn(updates, state, inplace=True, params=None):  # pylint: disable=unused-argument
-        nu = _update_moment_per_elem_norm(updates, state.nu, decay, 2, inplace)
-=======
-    def update_fn(updates, state, inplace=True):
+    def update_fn(updates, state, inplace=True, params=None):  # pylint: disable=unused-argument
         nu = _update_moment(updates, state.nu, decay, order=2, inplace=inplace)
 
->>>>>>> 9b3a1186
         if inplace:
 
             def f(g, n):
@@ -472,16 +461,10 @@
         nu = pytree.tree_map(lambda n: torch.full_like(n, initial_scale), params)  # second moment
         return ScaleByRStdDevState(mu=mu, nu=nu)
 
-<<<<<<< HEAD
-    def update_fn(updates, state, inplace=True, params=None):  # pylint: disable=unused-argument
-        mu = _update_moment(updates, state.mu, decay, 1, inplace)
-        nu = _update_moment_per_elem_norm(updates, state.nu, decay, 2, inplace)
-=======
-    def update_fn(updates, state, inplace=True):
+    def update_fn(updates, state, inplace=True, params=None):  # pylint: disable=unused-argument
         mu = _update_moment(updates, state.mu, decay, order=1, inplace=inplace)
         nu = _update_moment(updates, state.nu, decay, order=2, inplace=inplace)
 
->>>>>>> 9b3a1186
         if inplace:
 
             def f(g, m, n):
@@ -508,7 +491,7 @@
     """A node used to mask out unspecified parts of a tree.
 
     This node is ignored when mapping functions across the tree e.g. using
-    `jax.tree_map` since it is a container without children. It can
+    `pytree.tree_map` since it is a container without children. It can
     therefore be used to mask out parts of a tree.
     """
 
@@ -523,10 +506,10 @@
     bias parameters. In many networks, these are the only parameters with only
     one dimension. So, you may create a mask function to mask these out as
     follows::
-      mask_fn = lambda p: jax.tree_map(lambda x: x.ndim != 1, p)
+      mask_fn = lambda p: pytree.tree_map(lambda x: x.ndim != 1, p)
       weight_decay = torchopt.masked(torchopt.add_decayed_weights(0.001), mask_fn)
     You may alternatively create the mask pytree upfront::
-      mask = jax.tree_map(lambda x: x.ndim != 1, params)
+      mask = pytree.tree_map(lambda x: x.ndim != 1, params)
       weight_decay = torchopt.masked(torchopt.add_decayed_weights(0.001), mask)
     For the ``inner`` transform, state will only be stored for the parameters that
     have a mask value of ``True``.
@@ -543,8 +526,8 @@
       New GradientTransformation wrapping ``inner``.
     """
 
-    def mask_pytree(pytree, mask_tree):
-        return jax.tree_map(lambda m, p: p if m else MaskedNode(), mask_tree, pytree)
+    def mask_pytree(py_tree, mask_tree):
+        return pytree.tree_map(lambda m, p: p if m else MaskedNode(), mask_tree, py_tree)
 
     def init_fn(params):
         mask_tree = mask(params) if callable(mask) else mask
@@ -560,7 +543,7 @@
             masked_updates, state.inner_state, inplace=False, params=masked_params
         )
 
-        new_updates = jax.tree_map(
+        new_updates = pytree.tree_map(
             lambda m, new_u, old_u: new_u if m else old_u, mask_tree, new_masked_updates, updates
         )
         return new_updates, MaskedState(inner_state=new_inner_state)
@@ -600,7 +583,7 @@
                     'parameters, but you are not passing `params` when calling `update`.'
                 )
             )
-        updates = jax.tree_map(lambda g, p: g + weight_decay * p, updates, params)
+        updates = pytree.tree_map(lambda g, p: g + weight_decay * p, updates, params)
         return updates, state
 
     # If mask is not `None`, apply mask to the gradient transformation.
