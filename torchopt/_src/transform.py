--- conflicted
+++ resolved
@@ -42,11 +42,7 @@
 
 
 ScaleState = base.EmptyState
-<<<<<<< HEAD
-MaxInt32Value = torch.iinfo(torch.int32).max
-=======
 INT32_MAX = torch.iinfo(torch.int32).max
->>>>>>> ee0e4eb1
 
 
 def inc_count(updates, count: Tuple[torch.Tensor, ...]) -> Tuple[torch.Tensor, ...]:
@@ -59,13 +55,7 @@
 
     def f(c, g):
         return (
-<<<<<<< HEAD
-            c + (1 - torch.div(c, MaxInt32Value, rounding_mode='trunc')) * one
-=======
-            c + (1 - torch.div(c, INT32_MAX, rounding_mode='trunc')) * one
->>>>>>> ee0e4eb1
-            if g is not None
-            else c
+            c + (1 - torch.div(c, INT32_MAX, rounding_mode='trunc')) * one if g is not None else c
         )
 
     return pytree.tree_map(f, count, updates)
