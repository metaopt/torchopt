--- conflicted
+++ resolved
@@ -32,11 +32,8 @@
 
 # pylint: disable=invalid-name
 
-<<<<<<< HEAD
-from typing import Any, Callable, NamedTuple, Optional, Tuple, Union
-=======
-from typing import Any, Callable, List, NamedTuple, Sequence
->>>>>>> 5242e66d
+
+from typing import Any, Callable, List, NamedTuple, Optional, Sequence, Union
 
 import torch
 
@@ -118,11 +115,7 @@
     def init_fn(_):
         return ScaleState()
 
-<<<<<<< HEAD
-    def update_fn(updates, state, inplace=True, params=None):  # pylint: disable=unused-argument
-=======
     def update_fn(updates, state, *, params=None, inplace=True):  # pylint: disable=unused-argument
->>>>>>> 5242e66d
         if inplace:
 
             def f(g):
@@ -173,11 +166,7 @@
         )
         return ScaleByScheduleState(count=zero)
 
-<<<<<<< HEAD
-    def update_fn(updates, state, inplace=True, params=None):  # pylint: disable=unused-argument
-=======
     def update_fn(updates, state, *, params=None, inplace=True):  # pylint: disable=unused-argument
->>>>>>> 5242e66d
         step_size = step_size_fn(state.count)
 
         if inplace:
@@ -321,14 +310,6 @@
         )
         return ScaleByAdamState(mu=mu, nu=nu, count=zero)
 
-<<<<<<< HEAD
-    def update_fn(updates, state, inplace=True, params=None):  # pylint: disable=unused-argument
-        mu = _update_moment(updates, state.mu, b1, order=1, inplace=inplace)
-        nu = _update_moment(updates, state.nu, b2, order=2, inplace=inplace)
-        count_inc = inc_count(updates, state.count)
-        mu_hat = _bias_correction(mu, b1, count_inc)
-        nu_hat = _bias_correction(nu, b2, count_inc)
-=======
     def update_fn(updates, state, *, params=None, inplace=True):  # pylint: disable=unused-argument
         mu = _update_moment(
             updates, state.mu, b1, order=1, inplace=inplace, already_flattened=already_flattened
@@ -340,7 +321,6 @@
         mu_hat = _bias_correction(mu, b1, count_inc, already_flattened=already_flattened)
         nu_hat = _bias_correction(nu, b2, count_inc, already_flattened=already_flattened)
 
->>>>>>> 5242e66d
         if inplace:
 
             def f(g, m, v):
@@ -457,20 +437,6 @@
         )
         return ScaleByAdamState(mu=mu, nu=nu, count=zero)
 
-<<<<<<< HEAD
-    def update_fn(updates, state, inplace=True, params=None):  # pylint: disable=unused-argument
-        count_inc = inc_count(updates, state.count)
-
-        treedef = pytree.tree_structure(updates)
-
-        op = AdamOp(b1, b2, eps, eps_root, inplace)
-        out = pytree.tree_map(op, state.mu, state.nu, updates, count_inc)
-
-        new_mu, new_nu, new_updates = pytree.tree_transpose(treedef, TRIPLE_PYTREEDEF, out)
-        return new_updates, ScaleByAdamState(mu=new_mu, nu=new_nu, count=count_inc)
-
-=======
->>>>>>> 5242e66d
     return base.GradientTransformation(init_fn, update_fn)
 
 
@@ -540,17 +506,7 @@
     def init_fn(params):
         return TraceState(trace=tree_map(lambda _: None, params))
 
-<<<<<<< HEAD
-        return TraceState(
-            trace=pytree.tree_map(
-                lambda t: torch.zeros_like(t, requires_grad=moment_requires_grad), params
-            )
-        )
-
-    def update_fn(updates, state, inplace=True, params=None):  # pylint: disable=unused-argument
-=======
     def update_fn(updates, state, *, params=None, inplace=True):  # pylint: disable=unused-argument
->>>>>>> 5242e66d
         if nesterov:
             if inplace:
 
@@ -660,15 +616,10 @@
         nu = tree_map(lambda n: torch.full_like(n, initial_scale), params)  # second moment
         return ScaleByRmsState(nu=nu)
 
-<<<<<<< HEAD
-    def update_fn(updates, state, inplace=True, params=None):  # pylint: disable=unused-argument
-        nu = _update_moment(updates, state.nu, decay, order=2, inplace=inplace)
-=======
     def update_fn(updates, state, *, params=None, inplace=True):  # pylint: disable=unused-argument
         nu = _update_moment(
             updates, state.nu, alpha, order=2, inplace=inplace, already_flattened=already_flattened
         )
->>>>>>> 5242e66d
 
         if inplace:
 
@@ -744,11 +695,6 @@
         nu = tree_map(lambda n: torch.full_like(n, initial_scale), params)  # second moment
         return ScaleByRStdDevState(mu=mu, nu=nu)
 
-<<<<<<< HEAD
-    def update_fn(updates, state, inplace=True, params=None):  # pylint: disable=unused-argument
-        mu = _update_moment(updates, state.mu, decay, order=1, inplace=inplace)
-        nu = _update_moment(updates, state.nu, decay, order=2, inplace=inplace)
-=======
     def update_fn(updates, state, *, params=None, inplace=True):  # pylint: disable=unused-argument
         mu = _update_moment(
             updates, state.mu, alpha, order=1, inplace=inplace, already_flattened=already_flattened
@@ -756,8 +702,6 @@
         nu = _update_moment(
             updates, state.nu, alpha, order=2, inplace=inplace, already_flattened=already_flattened
         )
->>>>>>> 5242e66d
-
         if inplace:
 
             def f(g, m, n):
