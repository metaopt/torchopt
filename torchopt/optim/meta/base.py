# Copyright 2022 MetaOPT Team. All Rights Reserved.
#
# Licensed under the Apache License, Version 2.0 (the "License");
# you may not use this file except in compliance with the License.
# You may obtain a copy of the License at
#
#     http://www.apache.org/licenses/LICENSE-2.0
#
# Unless required by applicable law or agreed to in writing, software
# distributed under the License is distributed on an "AS IS" BASIS,
# WITHOUT WARRANTIES OR CONDITIONS OF ANY KIND, either express or implied.
# See the License for the specific language governing permissions and
# limitations under the License.
# ==============================================================================
"""The base class for differentiable meta-optimizers."""

from typing import Dict, List, Optional, Sequence, Tuple, cast

import torch
import torch.nn as nn

from torchopt import pytree
from torchopt.typing import GradientTransformation, OptState
from torchopt.update import apply_updates
from torchopt.utils import extract_module_containers


__all__ = ['MetaOptimizer']


class MetaOptimizer:
    """The base class for high-level differentiable optimizers."""

    def __init__(self, net: nn.Module, impl: GradientTransformation):
        """The :meth:`init` function.

        Args:
            net: (nn.Module)
                A network whose parameters should be optimized.
            impl: (GradientTransformation)
                A low level optimizer function, it could be a optimizer function provided by
                ``alias.py`` or a customized ``chain`` provided by ``combine.py``.
                Note that using ``MetaOptimizer(sgd(moment_requires_grad=True))`` or
                ``MetaOptimizer(chain(sgd(moment_requires_grad=True)))`` is equivalent to
                :class:`torchopt.MetaSGD`.
        """
        if not isinstance(impl, GradientTransformation):
            raise TypeError(f'{impl} (type: {type(impl).__name__}) is not a GradientTransformation')

        self.impl: GradientTransformation = impl
        self.param_containers_groups: List[Tuple[Dict[str, Optional[torch.Tensor]], ...]] = []
        self.state_groups: List[OptState] = []

        self.add_param_group(net)

    def step(self, loss: torch.Tensor):  # pylint: disable=too-many-locals
        """Compute the gradients of the loss to the network parameters and update network parameters.

        Graph of the derivative will be constructed, allowing to compute higher order derivative
        products. We use the differentiable optimizer (pass argument ``inplace=False``) to scale the
        gradients and update the network parameters without modifying tensors in-place.

        Args:
            loss: (torch.Tensor)
                The loss that is used to compute the gradients to the network parameters.
        """
        # Step parameter only
        for i, (param_container, new_state) in enumerate(
            zip(self.param_containers_groups, self.state_groups)
        ):
            flat_params: Tuple[torch.Tensor, ...]
            flat_params, container_treespec = pytree.tree_flatten(param_container)  # type: ignore[arg-type,assignment]
            flat_params = tuple(flat_params)
            grads = torch.autograd.grad(
                loss,
                flat_params,
                create_graph=True,
                allow_unused=True,
            )
            updates, new_state = self.impl.update(
                grads,
                new_state,
                params=flat_params,
                inplace=False,
            )
            self.state_groups[i] = new_state
            flat_new_params = apply_updates(flat_params, updates, inplace=False)
            new_params = cast(
                Tuple[Dict[str, Optional[torch.Tensor]], ...],
                pytree.tree_unflatten(container_treespec, flat_new_params),
            )
            for container, new_param in zip(param_container, new_params):
                container.update(new_param)

    def add_param_group(self, net: nn.Module) -> None:
        """Add a param group to the optimizer's :attr:`state_groups`."""
<<<<<<< HEAD
        params_container = extract_module_containers(net, with_buffers=False)[0]
        flat_params = tuple(
            filter(
                torch.is_tensor,  # type: ignore[arg-type]
                pytree.tree_leaves(params_container),  # type: ignore[arg-type]
            )
        )
        optimizer_state = self.impl.init(flat_params)  # type: ignore[arg-type]
=======
        # pylint: disable-next=import-outside-toplevel
        from torchopt.utils import _extract_container

        params_container, _ = _extract_container(net, with_buffers=False)
        flat_params: Tuple[torch.Tensor, ...] = tuple(pytree.tree_leaves(params_container))  # type: ignore[arg-type]
        optimizer_state = self.impl.init(flat_params)
>>>>>>> 73983d59
        self.param_containers_groups.append(params_container)
        self.state_groups.append(optimizer_state)

    def state_dict(self) -> Tuple['OptState', ...]:
        """Extract the references of the optimizer states.

        Note that the states are references, so any in-place operations will change the states
        inside :class:`MetaOptimizer` at the same time.
        """
        return tuple(self.state_groups)

    def load_state_dict(self, state_dict: Sequence['OptState']) -> None:
        """Load the references of the optimizer states."""
        self.state_groups[:] = list(state_dict)<|MERGE_RESOLUTION|>--- conflicted
+++ resolved
@@ -94,23 +94,9 @@
 
     def add_param_group(self, net: nn.Module) -> None:
         """Add a param group to the optimizer's :attr:`state_groups`."""
-<<<<<<< HEAD
         params_container = extract_module_containers(net, with_buffers=False)[0]
-        flat_params = tuple(
-            filter(
-                torch.is_tensor,  # type: ignore[arg-type]
-                pytree.tree_leaves(params_container),  # type: ignore[arg-type]
-            )
-        )
+        flat_params: Tuple[torch.Tensor, ...] = tuple(pytree.tree_leaves(params_container))  # type: ignore[arg-type]
         optimizer_state = self.impl.init(flat_params)  # type: ignore[arg-type]
-=======
-        # pylint: disable-next=import-outside-toplevel
-        from torchopt.utils import _extract_container
-
-        params_container, _ = _extract_container(net, with_buffers=False)
-        flat_params: Tuple[torch.Tensor, ...] = tuple(pytree.tree_leaves(params_container))  # type: ignore[arg-type]
-        optimizer_state = self.impl.init(flat_params)
->>>>>>> 73983d59
         self.param_containers_groups.append(params_container)
         self.state_groups.append(optimizer_state)
 
