--- conflicted
+++ resolved
@@ -14,7 +14,6 @@
 # ==============================================================================
 """TorchOpt: a high-performance optimizer library built upon PyTorch."""
 
-<<<<<<< HEAD
 from torchopt._src import (
     accelerated_op_available,
     clip,
@@ -25,11 +24,7 @@
     schedule,
     visual,
 )
-from torchopt._src.alias import adam, rmsprop, sgd
-=======
-from torchopt._src import accelerated_op_available, clip, combine, hook, schedule, visual
 from torchopt._src.alias import adam, adamw, rmsprop, sgd
->>>>>>> 8ad21d8d
 from torchopt._src.clip import clip_grad_norm
 from torchopt._src.combine import chain
 from torchopt._src.optimizer import SGD, Adam, AdamW, Optimizer, RMSProp, RMSprop, meta
