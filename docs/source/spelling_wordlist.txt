--- conflicted
+++ resolved
@@ -70,7 +70,6 @@
 CHANGELOG
 Changelog
 CPython
-<<<<<<< HEAD
 AdamW
 regularise
 generalisation
@@ -79,6 +78,4 @@
 pytree
 booleans
 subtrees
-=======
-nn
->>>>>>> 5242e66d
+nn