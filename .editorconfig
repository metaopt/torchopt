# https://editorconfig.org/

root = true

[*]
charset = utf-8
end_of_line = lf
indent_style = space
indent_size = 4
trim_trailing_whitespace = true
insert_final_newline = true

[*.py]
indent_size = 4
src_paths=torchopt,tests,examples

[*.{yaml,yml,json}]
indent_size = 2

[*.md]
indent_size = 2
x-soft-wrap-text = true

[*.rst]
indent_size = 4
x-soft-wrap-text = true

[*.{bib,tex}]
indent_size = 2

[Makefile]
indent_style = tab

[*.sh]
indent_style = tab

<<<<<<< HEAD
=======
[*.bat]
end_of_line = crlf
indent_style = tab

>>>>>>> 2c1102aa
[*.{cpp,h,cu,cuh}]
indent_size = 2<|MERGE_RESOLUTION|>--- conflicted
+++ resolved
@@ -34,12 +34,9 @@
 [*.sh]
 indent_style = tab
 
-<<<<<<< HEAD
-=======
 [*.bat]
 end_of_line = crlf
 indent_style = tab
 
->>>>>>> 2c1102aa
 [*.{cpp,h,cu,cuh}]
 indent_size = 2