--- conflicted
+++ resolved
@@ -83,13 +83,11 @@
 	$(call check_pip_install,pytest-cov)
 	$(call check_pip_install,pytest-xdist)
 
-<<<<<<< HEAD
 test-install: pytest-install
 	$(PYTHON) -m pip install --requirement tests/requirements.txt
-=======
+
 cmake-install:
 	command -v cmake || $(call check_pip_install,cmake)
->>>>>>> 2c1102aa
 
 cpplint-install:
 	$(call check_pip_install,cpplint)
