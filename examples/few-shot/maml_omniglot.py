--- conflicted
+++ resolved
@@ -50,16 +50,12 @@
 import torch.nn as nn
 import torch.nn.functional as F
 import torch.optim as optim
-from support.omniglot_loaders import OmniglotNShot
 
 import torchopt
 
-<<<<<<< HEAD
-=======
 
 from support.omniglot_loaders import OmniglotNShot  # isort: skip
 
->>>>>>> 7455286c
 
 mpl.use('Agg')
 plt.style.use('bmh')
